"use strict";

module.exports = AgileBoardClient;

/**
 * Used to access Jira REST endpoints in '/rest/agile/1.0/dashboard'
 * @param {JiraClient} jiraClient
 * @constructor AgileBoardClient
 */
function AgileBoardClient(jiraClient) {
  this.jiraClient = jiraClient;

  /**
   * Get a list of all dashboards, optionally filtering them.
   *
   * @method getAllBoards
   * @memberOf AgileBoardClient#
   * @param opts The request options to send to the Jira API
   * @param [opts.type] Limits returning boards of a specific type: `scrum` or `kanban`.
   * @param [opts.startAt] The index of the first dashboard to return (0-based). must be 0 or a multiple of
   *     maxResults
   * @param [opts.maxResults] A hint as to the the maximum number of dashboards to return in each call. Note that the
   *     JIRA server reserves the right to impose a maxResults limit that is lower than the value that a client
   *     provides, dues to lack or resources or any other condition. When this happens, your results will be
   *     truncated. Callers should always check the returned maxResults to determine the value that is effectively
   *     being used.
   * @param [callback] Called when the dashboards have been retrieved.
   * @return {Promise} Resolved when the dashboards have been retrieved.
   */
  this.getAllBoards = function (opts, callback) {
    var options = {
      uri: this.jiraClient.buildAgileURL('/board'),
      method: 'GET',
      json: true,
      followAllRedirects: true,
      qs: {
        type: opts.type,
        startAt: opts.startAt,
        maxResults: opts.maxResults
      }
    };

      return this.jiraClient.makeRequest(options, callback);
  };

  /**
   * Get a single agile board.
   *
   * @method getBoard
   * @memberOf AgileBoardClient#
   * @param opts The request options sent to the Jira API.
   * @param opts.boardId The agile board id.
   * @param [callback] Called when the dashboard has been retrieved
   * @return {Promise} Resolved when the dashboard has been retrieved
   */
  this.getBoard = function (opts, callback) {
    var options = {
      uri: this.jiraClient.buildAgileURL('/board/' + opts.boardId),
      method: 'GET',
      json: true,
      followAllRedirects: true,
      qs: {
        filter: opts.filter,
        startAt: opts.startAt,
        maxResults: opts.maxResults
      }
    };

      return this.jiraClient.makeRequest(options, callback);
  };


  /**
   * Get a list of all issues associated with an agile board
   *
   * @method getIssuesForBoard
   * @memberOf AgileBoardClient#
   * @param opts The request options to send to the Jira API
   * @param opts.boardId The agile board id.
   * @param [opts.startAt] The index of the first issue to return (0-based). must be 0 or a multiple of
   *     maxResults
   * @param [opts.maxResults] A hint as to the the maximum number of issues to return in each call. Note that the
   *     JIRA server reserves the right to impose a maxResults limit that is lower than the value that a client
   *     provides, dues to lack or resources or any other condition. When this happens, your results will be
   *     truncated. Callers should always check the returned maxResults to determine the value that is effectively
   *     being used.
   * @param [callback] Called when the issues have been retrieved.
   * @return {Promise} Resolved when the issues have been retrieved.
   */
  this.getIssuesForBoard = function (opts, callback) {
    var options = {
      uri: this.jiraClient.buildAgileURL('/board/' + opts.boardId + '/issue'),
      method: 'GET',
      json: true,
      followAllRedirects: true,
      useQuerystring: true,
      timeout: opts.timeout || 10000,
      qs: {
        startAt: opts.startAt,
        maxResults: opts.maxResults,
        fields: opts.fields,
        jql: opts.jql
      }
    };

      return this.jiraClient.makeRequest(options, callback);
  };

  /**
   * Get a list of sprints associated with an agile board
   *
   * @method getSprintsForBoard
   * @memberOf AgileBoardClient#
   * @param opts The request options to send to the Jira API
   * @param opts.boardId The agile board id.
   * @param [opts.startAt] The index of the first sprint to return (0-based). must be 0 or a multiple of
   *     maxResults
   * @param [opts.maxResults] A hint as to the the maximum number of sprints to return in each call. Note that the
   *     JIRA server reserves the right to impose a maxResults limit that is lower than the value that a client
   *     provides, dues to lack or resources or any other condition. When this happens, your results will be
   *     truncated. Callers should always check the returned maxResults to determine the value that is effectively
   *     being used.
   * @param [opts.state] Optionally filter by state, e.g. 'active'.
   * @param callback Called when the sprints have been retrieved.
   * @return {Promise} Resolved when the sprints have been retrieved.
   */
  this.getSprintsForBoard = function (opts, callback) {
    var options = {
      uri: this.jiraClient.buildAgileURL('/board/' + opts.boardId + '/sprint'),
      method: 'GET',
      json: true,
      followAllRedirects: true,
      qs: {
        startAt: opts.startAt,
        maxResults: opts.maxResults,
<<<<<<< HEAD
        state: opts.state,
=======
        state: opts.state
>>>>>>> fb628b2f
      }
    };

    return this.jiraClient.makeRequest(options, callback);
  };

<<<<<<< HEAD
    /**
   * Get a list of projects associated board
   *
   * @method getProjectsForBoard
   * @memberOf AgileBoardClient#
   * @param opts The request options to send to the Jira API
   * @param opts.boardId The agile board id.
   * @param [opts.startAt] The index of the first sprint to return (0-based). must be 0 or a multiple of
   *     maxResults
   * @param [opts.maxResults] A hint as to the the maximum number of sprints to return in each call. Note that the
=======
  /**
   * Get a list of all issues from the board's backlog, for the given board Id.
   *
   * @method getIssuesForBacklog
   * @memberOf AgileBoardClient#
   * @param opts The request options to send to the Jira API
   * @param opts.boardId The agile board id.
   * @param [opts.startAt] The index of the first dashboard to return (0-based). must be 0 or a multiple of
   *     maxResults
   * @param [opts.maxResults] A hint as to the the maximum number of issues to return in each call. Note that the
>>>>>>> fb628b2f
   *     JIRA server reserves the right to impose a maxResults limit that is lower than the value that a client
   *     provides, dues to lack or resources or any other condition. When this happens, your results will be
   *     truncated. Callers should always check the returned maxResults to determine the value that is effectively
   *     being used.
<<<<<<< HEAD
   * @param callback Called when the sprints have been retrieved.
   * @return {Promise} Resolved when the sprints have been retrieved.
   */
  this.getProjectsForBoard = function (opts, callback) {
    var options = {
      uri: this.jiraClient.buildAgileURL('/board/' + opts.boardId + '/project'),
=======
   * @param [callback] Called when the backlog issues have been retrieved.
   * @return {Promise} Resolved when the backlog issues have been retrieved.
   */
  this.getIssuesForBacklog = function (opts, callback) {
    var options = {
      uri: this.jiraClient.buildAgileURL('/board/' + opts.boardId + '/backlog'),
>>>>>>> fb628b2f
      method: 'GET',
      json: true,
      followAllRedirects: true,
      qs: {
        startAt: opts.startAt,
<<<<<<< HEAD
        maxResults: opts.maxResults,
      }
    };

    return this.jiraClient.makeRequest(options, callback);
  };

=======
        maxResults: opts.maxResults
      }
    };

      return this.jiraClient.makeRequest(options, callback);
  };
>>>>>>> fb628b2f
}<|MERGE_RESOLUTION|>--- conflicted
+++ resolved
@@ -93,13 +93,9 @@
       method: 'GET',
       json: true,
       followAllRedirects: true,
-      useQuerystring: true,
-      timeout: opts.timeout || 10000,
-      qs: {
-        startAt: opts.startAt,
-        maxResults: opts.maxResults,
-        fields: opts.fields,
-        jql: opts.jql
+      qs: {
+        startAt: opts.startAt,
+        maxResults: opts.maxResults
       }
     };
 
@@ -133,19 +129,46 @@
       qs: {
         startAt: opts.startAt,
         maxResults: opts.maxResults,
-<<<<<<< HEAD
-        state: opts.state,
-=======
         state: opts.state
->>>>>>> fb628b2f
       }
     };
 
     return this.jiraClient.makeRequest(options, callback);
   };
 
-<<<<<<< HEAD
-    /**
+  /**
+   * Get a list of all issues from the board's backlog, for the given board Id.
+   *
+   * @method getIssuesForBacklog
+   * @memberOf AgileBoardClient#
+   * @param opts The request options to send to the Jira API
+   * @param opts.boardId The agile board id.
+   * @param [opts.startAt] The index of the first dashboard to return (0-based). must be 0 or a multiple of
+   *     maxResults
+   * @param [opts.maxResults] A hint as to the the maximum number of issues to return in each call. Note that the
+   *     JIRA server reserves the right to impose a maxResults limit that is lower than the value that a client
+   *     provides, dues to lack or resources or any other condition. When this happens, your results will be
+   *     truncated. Callers should always check the returned maxResults to determine the value that is effectively
+   *     being used.
+   * @param [callback] Called when the backlog issues have been retrieved.
+   * @return {Promise} Resolved when the backlog issues have been retrieved.
+   */
+  this.getIssuesForBacklog = function (opts, callback) {
+    var options = {
+      uri: this.jiraClient.buildAgileURL('/board/' + opts.boardId + '/backlog'),
+      method: 'GET',
+      json: true,
+      followAllRedirects: true,
+      qs: {
+        startAt: opts.startAt,
+        maxResults: opts.maxResults
+      }
+    };
+
+      return this.jiraClient.makeRequest(options, callback);
+  };
+
+  /**
    * Get a list of projects associated board
    *
    * @method getProjectsForBoard
@@ -155,56 +178,25 @@
    * @param [opts.startAt] The index of the first sprint to return (0-based). must be 0 or a multiple of
    *     maxResults
    * @param [opts.maxResults] A hint as to the the maximum number of sprints to return in each call. Note that the
-=======
-  /**
-   * Get a list of all issues from the board's backlog, for the given board Id.
-   *
-   * @method getIssuesForBacklog
-   * @memberOf AgileBoardClient#
-   * @param opts The request options to send to the Jira API
-   * @param opts.boardId The agile board id.
-   * @param [opts.startAt] The index of the first dashboard to return (0-based). must be 0 or a multiple of
-   *     maxResults
-   * @param [opts.maxResults] A hint as to the the maximum number of issues to return in each call. Note that the
->>>>>>> fb628b2f
-   *     JIRA server reserves the right to impose a maxResults limit that is lower than the value that a client
-   *     provides, dues to lack or resources or any other condition. When this happens, your results will be
-   *     truncated. Callers should always check the returned maxResults to determine the value that is effectively
-   *     being used.
-<<<<<<< HEAD
+   *     JIRA server reserves the right to impose a maxResults limit that is lower than the value that a client
+   *     provides, dues to lack or resources or any other condition. When this happens, your results will be
+   *     truncated. Callers should always check the returned maxResults to determine the value that is effectively
+   *     being used.
    * @param callback Called when the sprints have been retrieved.
    * @return {Promise} Resolved when the sprints have been retrieved.
    */
   this.getProjectsForBoard = function (opts, callback) {
     var options = {
       uri: this.jiraClient.buildAgileURL('/board/' + opts.boardId + '/project'),
-=======
-   * @param [callback] Called when the backlog issues have been retrieved.
-   * @return {Promise} Resolved when the backlog issues have been retrieved.
-   */
-  this.getIssuesForBacklog = function (opts, callback) {
-    var options = {
-      uri: this.jiraClient.buildAgileURL('/board/' + opts.boardId + '/backlog'),
->>>>>>> fb628b2f
-      method: 'GET',
-      json: true,
-      followAllRedirects: true,
-      qs: {
-        startAt: opts.startAt,
-<<<<<<< HEAD
+      method: 'GET',
+      json: true,
+      followAllRedirects: true,
+      qs: {
+        startAt: opts.startAt,
         maxResults: opts.maxResults,
       }
     };
 
     return this.jiraClient.makeRequest(options, callback);
   };
-
-=======
-        maxResults: opts.maxResults
-      }
-    };
-
-      return this.jiraClient.makeRequest(options, callback);
-  };
->>>>>>> fb628b2f
 }